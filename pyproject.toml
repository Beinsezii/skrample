--- conflicted
+++ resolved
@@ -1,12 +1,7 @@
 [project]
 name = "skrample"
-<<<<<<< HEAD
 version = "0.2.0"
-description = "get skrampled"
-=======
-version = "0.1.1"
 description = "Composable sampling functions for diffusion models"
->>>>>>> eb1cd927
 readme = "README.md"
 authors = [{ name = "Beinsezii", email = "beinsezii@gmail.com" }]
 requires-python = ">=3.12"
