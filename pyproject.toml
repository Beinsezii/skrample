--- conflicted
+++ resolved
@@ -1,10 +1,6 @@
 [project]
 name = "skrample"
-<<<<<<< HEAD
 version = "0.4.1"
-=======
-version = "0.5.0-dev"
->>>>>>> 2a6ad620
 description = "Composable sampling functions for diffusion models"
 readme = "README.md"
 authors = [{ name = "Beinsezii", email = "beinsezii@gmail.com" }]
@@ -35,11 +31,7 @@
     "pyright>=1.1.400",
     "pytest-xdist>=3.6.1",
     "pytest>=8.3",
-<<<<<<< HEAD
-    "ruff>=0.12",
-=======
     "ruff>=0.12.1",
->>>>>>> 2a6ad620
     "sentencepiece>=0.2",
     "transformers>=4.48",
 ]
