--- conflicted
+++ resolved
@@ -92,11 +92,7 @@
 
 def test_euler_a() -> None:
     assert_wrapper(
-<<<<<<< HEAD
-        SkrampleWrapperScheduler(DPM(add_noise=True), Scaled()),
-=======
-        SkrampleWrapperScheduler(DPM(order=1, add_noise=True), Scaled(uniform=False)),
->>>>>>> d10c7702
+        SkrampleWrapperScheduler(DPM(order=1, add_noise=True), Scaled()),
         EulerAncestralDiscreteScheduler.from_config(SCALED_CONFIG),
     )
 
@@ -138,11 +134,7 @@
 
 def test_dpmsde() -> None:
     assert_wrapper(
-<<<<<<< HEAD
-        SkrampleWrapperScheduler(DPM(add_noise=True), Scaled()),
-=======
-        SkrampleWrapperScheduler(DPM(order=1, add_noise=True), Scaled(uniform=False)),
->>>>>>> d10c7702
+        SkrampleWrapperScheduler(DPM(order=1, add_noise=True), Scaled()),
         DPMSolverSDEScheduler.from_config(SCALED_CONFIG),
     )
 
@@ -156,10 +148,6 @@
 
 def test_ddpm() -> None:
     assert_wrapper(
-<<<<<<< HEAD
-        SkrampleWrapperScheduler(DPM(add_noise=True), Scaled()),
-=======
-        SkrampleWrapperScheduler(DPM(order=1, add_noise=True), Scaled(uniform=False)),
->>>>>>> d10c7702
+        SkrampleWrapperScheduler(DPM(order=1, add_noise=True), Scaled()),
         DDPMScheduler.from_config(SCALED_CONFIG),
     )